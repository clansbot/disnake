# SPDX-License-Identifier: MIT

[build-system]
requires = ["setuptools>=61"]
build-backend = "setuptools.build_meta"

[project]
name = "disnake"
description = "A Python wrapper for the Discord API"
readme = "README.md"
authors = [{ name = "Disnake Development" }]
requires-python = ">=3.8"
keywords = ["disnake", "discord", "discord api"]
license = { text = "MIT" }
dependencies = ["aiohttp>=3.7.0,<4.0"]
classifiers = [
    "Development Status :: 5 - Production/Stable",
    "License :: OSI Approved :: MIT License",
    "Intended Audience :: Developers",
    "Natural Language :: English",
    "Operating System :: OS Independent",
    "Programming Language :: Python :: 3.8",
    "Programming Language :: Python :: 3.9",
    "Programming Language :: Python :: 3.10",
    "Programming Language :: Python :: 3.11",
    "Programming Language :: Python :: 3.12",
    "Programming Language :: Python :: 3.13",
    "Topic :: Internet",
    "Topic :: Software Development :: Libraries",
    "Topic :: Software Development :: Libraries :: Python Modules",
    "Topic :: Utilities",
    "Typing :: Typed",
]
dynamic = ["version"]

[project.urls]
Changelog = "https://docs.disnake.dev/page/whats_new.html"
Documentation = "https://docs.disnake.dev/"
Repository = "https://github.com/DisnakeDev/disnake"

[project.optional-dependencies]
speed = [
    "orjson~=3.6",
    # taken from aiohttp[speedups]    "aiodns>=1.1",
    "Brotli",
    'cchardet; python_version < "3.10"',
]
<<<<<<< HEAD
voice = ["PyNaCl>=1.3.0,<1.6"]
=======
voice = [
    "PyNaCl>=1.5.0,<1.6",
    'audioop-lts==0.2.1; python_version >= "3.13"'
]
>>>>>>> 2ab0c535
docs = [
    "sphinx==7.0.1",
    "sphinxcontrib-trio~=1.1.2",
    "sphinx-hoverxref==1.3.0",
    "sphinx-autobuild~=2021.3",
    "sphinxcontrib-towncrier==0.3.2a0",
    "towncrier==23.6.0",
    "sphinx-notfound-page==0.8.3",
]

<<<<<<< HEAD
[tool.pdm.dev-dependencies]
nox = ["nox==2022.11.21"]
=======
[dependency-groups]
nox = [
    "nox==2022.11.21",
]
>>>>>>> 2ab0c535
tools = [
    "pre-commit~=3.0",
    "slotscheck~=0.16.4",
    "python-dotenv~=1.0.0",
    "check-manifest==0.49",
    "ruff==0.9.3",
]
changelog = ["towncrier==23.6.0"]
codemod = [
    # run codemods on the respository (mostly automated typing)
    "libcst~=1.1.0",
    "ruff==0.9.3",
    "autotyping==23.2.0",
]
typing = [
    # this is not pyright itself, but the python wrapper
    "pyright==1.1.336",
    "typing-extensions~=4.8.0",
    # only used for type-checking, version does not matter
    "pytz",
]
test = [
    "pytest~=7.4.2",
    "pytest-cov~=4.0.0",
    "pytest-asyncio~=0.20.3",
    "looptime~=0.2",
    "coverage[toml]~=6.5.0",
]
<<<<<<< HEAD
build = ["wheel~=0.40.0", "build~=0.10.0", "twine~=4.0.2"]
=======
build = [
    "wheel~=0.40.0",
    "build~=0.10.0",
    "twine~=5.1.1",
]
>>>>>>> 2ab0c535


[tool.pdm]
# Ignore `requires-python` warnings when locking, the latest versions of some
# dependencies already require >=3.9
# See also https://pdm-project.org/en/latest/usage/config/#ignore-package-warnings
ignore_package_warnings = ["*"]

[tool.pdm.scripts]
docs = { cmd = "nox -Rs docs --", help = "Build the documentation for development" }
lint = { cmd = "nox -Rs lint --", help = "Check all files for linting errors" }
pyright = { cmd = "nox -Rs pyright --", help = "Run pyright" }
<<<<<<< HEAD
setup_env = { cmd = "pdm install -d -G speed -G docs -G voice", help = "Set up the local environment and all dependencies" }
post_setup_env = { composite = [
    "python -m ensurepip --default-pip",
    "pre-commit install --install-hooks",
] }
=======
setup_env = { cmd = "{pdm} install -G:all", help = "Set up the local environment and all dependencies" }
post_setup_env = { composite = ["python -m ensurepip --default-pip", "pre-commit install --install-hooks"] }
>>>>>>> 2ab0c535
test = { cmd = "nox -Rs test --", help = "Run pytest" }

[tool.ruff]
line-length = 100
target-version = "py38"

[tool.ruff.lint]
select = [
    # commented out codes are intended to be enabled in future prs
    "F", # pyflakes
    "E",
    "W", # pycodestyle
    # "D", # pydocstyle
    "D2", # pydocstyle, docstring formatting
    "D4", # pydocstyle, docstring structure/content
    # "ANN", # flake8-annotations
    "S",   # flake8-bandit
    "B",   # flake8-bugbear
    "C4",  # flake8-comprehensions
    "DTZ", # flake8-datetimez
    # "EM", # flake8-errmsg
    "G", # flake8-logging-format
    # "RET", # flake8-return
    # "SIM", # flake8-simplify
    "TID251", # flake8-tidy-imports, replaces S404
    "TC",     # flake8-type-checking
    "RUF",    # ruff specific exceptions
    "PT",     # flake8-pytest-style
    "Q",      # flake8-quotes
    "RSE",    # flake8-raise
    "T20",    # flake8-print
    "PGH",    # pygrep-hooks
    "PLC",    # pylint convention
    "PLE",    # pylint error
    # "PLR",    # pylint refactor
    "PLW",    # pylint warnings
    "TRY002",
    "TRY004",
    "TRY201", # tryceratops
    "I",      # isort
]
ignore = [
    # star imports
    "F403",

    # pydocstyle
    "D203", # incompat with D211
    "D213", # multiline docstring should start on second line, incompatiable with D212
    "D400", # first line ends in period, does not work with `|coro|` etc.
    "D415", # same thing but punctuation in general
    "D416", # section name should end with a colon, incompatible with D406

    # unknown if this is actually an issue
    "RUF005", # might not be actually faster
    "RUF006", # might not be an issue/very extreme cases

    # we keep __all__ and __slots__ (roughly) sorted by source, not alphabetically
    "RUF022",
    "RUF023",

    # calling subprocess with dynamic arguments is generally fine, the only way to avoid this is ignoring it
    "S603",

    # partial executable paths (i.e. "git" instead of "/usr/bin/git") are fine
    "S607",

    # ignore try-except-pass. Bare excepts are caught with E722
    "S110",

    # provide specific codes on type: ignore
    "PGH003",

    # typevar names don't match variance (we don't always want this)
    "PLC0105",

    # import aliases are fixed by ruff
    "PLC0414",

    # outer loop variables are overwritten by inner assignment target, these are mostly intentional
    "PLW2901",

    # ignore imports that could be moved into type-checking blocks
    # (no real advantage other than possibly avoiding cycles,
    # but can be dangerous in places where we need to parse signatures)
    "TC001",
    "TC002",
    "TC003",

    "S311",    # insecure RNG usage, we don't use these for security-related things
    "PLE0237", # pyright seems to catch this already

    "E741",  # ambiguous variable names

    # temporary disables, to fix later
    "D205", # blank line required between summary and description
    "D401", # first line of docstring should be in imperative mood
    "D417", # missing argument description in docstring
    "B904", # within an except clause raise from error or from none
    "B026", # backwards star-arg unpacking
    "E501", # line too long
    "E731", # assigning lambdas to variables
    "T201", # print statements
]

[tool.ruff.lint.per-file-ignores]
"disnake/__main__.py" = ["T201"] # print statements are okay in our simple cli
"disnake/i18n.py" = [
    "B027", # lib bug. Excluded here because ruff does not have a --disable-noqa flag yet
]
"disnake/ui/select/*.py" = [
    "F401", # unused imports. Excluded because there is a bug with ruff.
]
"disnake/**.py" = ["PT"] # this is not a module of pytest tests
"test_bot/*.py" = [
    "B008", # do not perform function calls in argument defaults
    "T201", # print found, printing is currently accepted in the test bot
    "PT",   # this is not a module of pytest tests
]
"tests/*.py" = ["S101"] # use of assert is okay in test files
"scripts/*.py" = ["S101"] # use of assert is okay in scripts
# we are not using noqa in the example files themselves
"examples/*.py" = [
    "B008", # do not perform function calls in argument defaults, this is how most commands work
    "PT",   # this is not a module of pytest tests
    "S311", # pseudo-random generators aren't suitable for cryptographic purposes
    "T201", # print found, printing is okay in examples
]
"examples/basic_voice.py" = ["S104"] # possible binding to all interfaces

[tool.ruff.lint.isort]
combine-as-imports = true

[tool.ruff.lint.pydocstyle]
convention = "numpy"

[tool.ruff.lint.flake8-pytest-style]
fixture-parentheses = false
mark-parentheses = false

[tool.ruff.lint.flake8-tidy-imports.banned-api]
"subprocess".msg = "Consider possible security implications associated with the subprocess module." # replaces S404

[tool.ruff.lint.flake8-bugbear]
extend-immutable-calls = [
    # this is immutable, except for storing locks, which are fine to share across contexts
    "disnake.webhook.async_.AsyncWebhookAdapter",
]


[tool.towncrier]
template = "changelog/_template.rst.jinja"
package = "disnake"
filename = "docs/whats_new.rst"
directory = "changelog/"
title_format = false
underlines = "-~"
issue_format = ":issue:`{issue}`"

[[tool.towncrier.type]]
directory = "breaking"
name = "Breaking Changes"
showcontent = true

[[tool.towncrier.type]]
directory = "deprecate"
name = "Deprecations"
showcontent = true

[[tool.towncrier.type]]
directory = "feature"
name = "New Features"
showcontent = true

[[tool.towncrier.type]]
directory = "bugfix"
name = "Bug Fixes"
showcontent = true

[[tool.towncrier.type]]
directory = "doc"
name = "Documentation"
showcontent = true

[[tool.towncrier.type]]
directory = "misc"
name = "Miscellaneous"
showcontent = true


[tool.slotscheck]
strict-imports = true
require-superclass = true
require-subclass = false
exclude-modules = '''
(
    ^disnake\.types\.
)
'''


[tool.pyright]
typeCheckingMode = "strict"
include = ["disnake", "docs", "examples", "test_bot", "tests", "*.py"]
ignore = ["disnake/ext/mypy_plugin"]

# this is one of the diagnostics that aren't enabled by default, even in strict mode
reportUnnecessaryTypeIgnoreComment = true

# it's unlikely that these will ever be enabled
reportOverlappingOverload = false
reportPrivateUsage = false
reportUnnecessaryIsInstance = false
reportFunctionMemberAccess = false
reportMissingTypeStubs = false
reportUnusedFunction = false
reportUnusedClass = false
reportConstantRedefinition = false
reportImportCycles = false
reportIncompatibleMethodOverride = false
reportIncompatibleVariableOverride = false

# these are largely due to missing type hints, and make up most of the error count
reportUnknownMemberType = false
reportUnknownParameterType = false
reportUnknownArgumentType = false
reportMissingParameterType = false
reportUnknownVariableType = false
reportMissingTypeArgument = false


[tool.pytest.ini_options]
testpaths = "tests"
addopts = "--strict-markers -Werror -s"
xfail_strict = true
asyncio_mode = "strict"

[tool.coverage.run]
branch = true
include = ["disnake/*", "tests/*"]
omit = ["disnake/ext/mypy_plugin/*", "disnake/types/*", "disnake/__main__.py"]

[tool.coverage.report]
precision = 1
exclude_lines = [
    "# pragma: no cov(er(age)?)?$",
    "^\\s*def __repr__",
    "^\\s*@overload",
    "^\\s*if TYPE_CHECKING",
    "^\\s*raise NotImplementedError$",
    "^\\s*\\.\\.\\.$",
]


[tool.check-manifest]
ignore = [
    # CI
    ".pre-commit-config.yaml",
    ".readthedocs.yml",
    ".libcst.codemod.yaml",
    "noxfile.py",
    # docs
    "CONTRIBUTING.md",
    "RELEASE.md",
    "assets/**",
    "changelog/**",
    "docs/**",
    "examples/**",
    # tests
    "test_bot/**",
    "tests/**",
    "scripts/**",
]<|MERGE_RESOLUTION|>--- conflicted
+++ resolved
@@ -45,14 +45,10 @@
     "Brotli",
     'cchardet; python_version < "3.10"',
 ]
-<<<<<<< HEAD
-voice = ["PyNaCl>=1.3.0,<1.6"]
-=======
 voice = [
     "PyNaCl>=1.5.0,<1.6",
     'audioop-lts==0.2.1; python_version >= "3.13"'
 ]
->>>>>>> 2ab0c535
 docs = [
     "sphinx==7.0.1",
     "sphinxcontrib-trio~=1.1.2",
@@ -63,15 +59,10 @@
     "sphinx-notfound-page==0.8.3",
 ]
 
-<<<<<<< HEAD
-[tool.pdm.dev-dependencies]
-nox = ["nox==2022.11.21"]
-=======
 [dependency-groups]
 nox = [
     "nox==2022.11.21",
 ]
->>>>>>> 2ab0c535
 tools = [
     "pre-commit~=3.0",
     "slotscheck~=0.16.4",
@@ -100,15 +91,11 @@
     "looptime~=0.2",
     "coverage[toml]~=6.5.0",
 ]
-<<<<<<< HEAD
-build = ["wheel~=0.40.0", "build~=0.10.0", "twine~=4.0.2"]
-=======
 build = [
     "wheel~=0.40.0",
     "build~=0.10.0",
     "twine~=5.1.1",
 ]
->>>>>>> 2ab0c535
 
 
 [tool.pdm]
@@ -121,16 +108,8 @@
 docs = { cmd = "nox -Rs docs --", help = "Build the documentation for development" }
 lint = { cmd = "nox -Rs lint --", help = "Check all files for linting errors" }
 pyright = { cmd = "nox -Rs pyright --", help = "Run pyright" }
-<<<<<<< HEAD
-setup_env = { cmd = "pdm install -d -G speed -G docs -G voice", help = "Set up the local environment and all dependencies" }
-post_setup_env = { composite = [
-    "python -m ensurepip --default-pip",
-    "pre-commit install --install-hooks",
-] }
-=======
 setup_env = { cmd = "{pdm} install -G:all", help = "Set up the local environment and all dependencies" }
 post_setup_env = { composite = ["python -m ensurepip --default-pip", "pre-commit install --install-hooks"] }
->>>>>>> 2ab0c535
 test = { cmd = "nox -Rs test --", help = "Run pytest" }
 
 [tool.ruff]
