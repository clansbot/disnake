--- conflicted
+++ resolved
@@ -29,18 +29,11 @@
 import os
 from typing import TYPE_CHECKING, Callable, List, Optional, Tuple, Type, TypeVar, Union
 
-<<<<<<< HEAD
 from ..components import SelectMenu, SelectOption
-from ..emoji import Emoji
 from ..enums import ComponentType
-from ..interactions import MessageInteraction
-=======
-from .item import Item, DecoratedItem
-from ..enums import ComponentType
->>>>>>> 3b43b5bf
 from ..partial_emoji import PartialEmoji
 from ..utils import MISSING
-from .item import DecoratedItem, Item, ItemCallbackType
+from .item import DecoratedItem, Item
 
 __all__ = (
     "Select",
@@ -48,14 +41,10 @@
 )
 
 if TYPE_CHECKING:
-<<<<<<< HEAD
-=======
-    from .item import ItemCallbackType
-    from .view import View
     from ..emoji import Emoji
     from ..interactions import MessageInteraction
->>>>>>> 3b43b5bf
     from ..types.components import SelectMenu as SelectMenuPayload
+    from .item import ItemCallbackType
     from .view import View
 
 S = TypeVar("S", bound="Select")
