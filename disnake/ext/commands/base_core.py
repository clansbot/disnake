--- conflicted
+++ resolved
@@ -550,7 +550,7 @@
     owner: :class:`bool`
         whether to allow/deny the bot owner(s) to use the command. Set to ``None`` to ignore.
     """
-<<<<<<< HEAD
+
     if kwargs:
         warn_deprecated(
             f"guild_permissions got unexpected deprecated keyword arguments: {', '.join(map(repr, kwargs))}",
@@ -560,14 +560,6 @@
         users = users or kwargs.get("user_ids")
 
     perms = UnresolvedGuildApplicationCommandPermissions(roles=roles, users=users, owner=owner)
-=======
-    role_ids = kwargs.get("role_ids", roles)
-    user_ids = kwargs.get("user_ids", users)
-
-    perms = UnresolvedGuildApplicationCommandPermissions(
-        role_ids=role_ids, user_ids=user_ids, owner=owner
-    )
->>>>>>> f01925d4
 
     def decorator(func: T) -> T:
         if isinstance(func, InvokableApplicationCommand):
