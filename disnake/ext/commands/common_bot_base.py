# SPDX-License-Identifier: MIT

from __future__ import annotations

import asyncio
import collections.abc
import importlib.machinery
import importlib.util
import logging
import os
import sys
import time
import types
from functools import partial
from typing import TYPE_CHECKING, Any, Dict, Generic, List, Mapping, Optional, Set, TypeVar, Union

import disnake
import disnake.utils

from . import errors
from .cog import Cog

if TYPE_CHECKING:
    from ._types import CoroFunc
    from .bot import AutoShardedBot, AutoShardedInteractionBot, Bot, InteractionBot
    from .help import HelpCommand

    AnyBot = Union[Bot, AutoShardedBot, InteractionBot, AutoShardedInteractionBot]

__all__ = ("CommonBotBase",)
_log = logging.getLogger(__name__)

CogT = TypeVar("CogT", bound="Cog")
CFT = TypeVar("CFT", bound="CoroFunc")

MISSING: Any = disnake.utils.MISSING


def _is_submodule(parent: str, child: str) -> bool:
    return parent == child or child.startswith(parent + ".")


class CommonBotBase(Generic[CogT]):
    if TYPE_CHECKING:
        extra_events: Dict[str, List[CoroFunc]]

    def __init__(
        self,
        *args: Any,
        owner_id: Optional[int] = None,
        owner_ids: Optional[Set[int]] = None,
        reload: bool = False,
        **kwargs: Any,
    ) -> None:
        self.__cogs: Dict[str, Cog] = {}
        self.__extensions: Dict[str, types.ModuleType] = {}
        self._is_closed: bool = False

        self.owner_id: Optional[int] = owner_id
        self.owner_ids: Set[int] = owner_ids or set()
        self.owner: Optional[disnake.User] = None
        self.owners: Set[disnake.TeamMember] = set()

        if self.owner_id and self.owner_ids:
            raise TypeError("Both owner_id and owner_ids are set.")

        if self.owner_ids and not isinstance(self.owner_ids, collections.abc.Collection):
            raise TypeError(f"owner_ids must be a collection not {self.owner_ids.__class__!r}")

        self.reload: bool = reload

        super().__init__(*args, **kwargs)

    # FIXME: make event name pos-only or remove entirely in v3.0
    def dispatch(self, event_name: str, *args: Any, **kwargs: Any) -> None:
        # super() will resolve to Client
        super().dispatch(event_name, *args, **kwargs)  # type: ignore

    async def _fill_owners(self) -> None:
        if self.owner_id or self.owner_ids:
            return

        app: disnake.AppInfo = await self.application_info()  # type: ignore
        if app.team:
            self.owners = owners = {
                member
                for member in app.team.members
                # these roles can access the bot token, consider them bot owners
                if member.role in (disnake.TeamMemberRole.admin, disnake.TeamMemberRole.developer)
            }
            self.owner_ids = {m.id for m in owners}
        else:
            self.owner = app.owner
            self.owner_id = app.owner.id

    async def close(self) -> None:
        self._is_closed = True

        for extension in tuple(self.__extensions):
            try:
                await self.unload_extension(extension)
            except Exception as error:
                error.__suppress_context__ = True
                _log.error("Failed to unload extension %r", extension, exc_info=error)

        for cog in tuple(self.__cogs):
            try:
                await self.remove_cog(cog)
            except Exception as error:
                error.__suppress_context__ = True
                _log.exception("Failed to remove cog %r", cog, exc_info=error)

        await super().close()  # type: ignore

    @disnake.utils.copy_doc(disnake.Client.login)
    async def login(self, token: str) -> None:
        await super().login(token=token)  # type: ignore

        if self.reload:
            asyncio.create_task(self._watchdog())

        # prefetch
        asyncio.create_task(self._fill_owners())

    async def is_owner(self, user: Union[disnake.User, disnake.Member]) -> bool:
        """|coro|

        Checks if a :class:`~disnake.User` or :class:`~disnake.Member` is the owner of
        this bot.

        If :attr:`owner_id` and :attr:`owner_ids` are not set, they are fetched automatically
        through the use of :meth:`~.Bot.application_info`.

        .. versionchanged:: 1.3
            The function also checks if the application is team-owned if
            :attr:`owner_ids` is not set.

        .. versionchanged:: 2.10
            Also takes team roles into account; only team members with the :attr:`~disnake.TeamMemberRole.admin`
            or :attr:`~disnake.TeamMemberRole.developer` roles are considered bot owners.

        Parameters
        ----------
        user: :class:`.abc.User`
            The user to check for.

        Returns
        -------
        :class:`bool`
            Whether the user is the owner.
        """
        if not self.owner_id and not self.owner_ids:
            await self._fill_owners()

        if self.owner_id:
            return user.id == self.owner_id
        else:
            return user.id in self.owner_ids

    async def add_cog(self, cog: Cog, *, override: bool = False) -> None:
        """Adds a "cog" to the bot.

        A cog is a class that has its own event listeners and commands.

        This automatically re-syncs application commands, provided that
        :attr:`command_sync_flags.sync_on_cog_actions <.CommandSyncFlags.sync_on_cog_actions>`
        isn't disabled.

        .. versionchanged:: 2.0

            :exc:`.ClientException` is raised when a cog with the same name
            is already loaded.

        .. versionchanged:: 3.0
            This is now a coroutine.

        Parameters
        ----------
        cog: :class:`.Cog`
            The cog to register to the bot.
        override: :class:`bool`
            If a previously loaded cog with the same name should be ejected
            instead of raising an error.

            .. versionadded:: 2.0

        Raises
        ------
        TypeError
            The cog does not inherit from :class:`.Cog`.
        CommandError
            An error happened during loading.
        ClientException
            A cog with the same name is already loaded.
        """
        if not isinstance(cog, Cog):
            raise TypeError("cogs must derive from Cog")

        cog_name = cog.__cog_name__
        existing = self.__cogs.get(cog_name)

        if existing is not None:
            if not override:
                raise disnake.ClientException(f"Cog named {cog_name!r} already loaded")
            await self.remove_cog(cog_name)

        # NOTE: Should be covariant
        cog = await cog._inject(self)  # type: ignore
        self.__cogs[cog_name] = cog

    def get_cog(self, name: str) -> Optional[Cog]:
        """Gets the cog instance requested.

        If the cog is not found, ``None`` is returned instead.

        Parameters
        ----------
        name: :class:`str`
            The name of the cog you are requesting.
            This is equivalent to the name passed via keyword
            argument in class creation or the class name if unspecified.

        Returns
        -------
        Optional[:class:`Cog`]
            The cog that was requested. If not found, returns ``None``.
        """
        return self.__cogs.get(name)

    async def remove_cog(self, name: str) -> Optional[Cog]:
        """Removes a cog from the bot and returns it.

        All registered commands and event listeners that the
        cog has registered will be removed as well.

        If no cog is found then this method has no effect.

<<<<<<< HEAD
        .. versionchanged:: 3.0
            This is now a coroutine.
=======
        This automatically re-syncs application commands, provided that
        :attr:`command_sync_flags.sync_on_cog_actions <.CommandSyncFlags.sync_on_cog_actions>`
        isn't disabled.
>>>>>>> 2919c617

        Parameters
        ----------
        name: :class:`str`
            The name of the cog to remove.

        Returns
        -------
        Optional[:class:`.Cog`]
            The cog that was removed. Returns ``None`` if not found.
        """
        cog = self.__cogs.pop(name, None)
        if cog is None:
            return

        help_command: Optional[HelpCommand] = getattr(self, "_help_command", None)
        if help_command and help_command.cog is cog:
            help_command.cog = None
        # NOTE: Should be covariant
        await cog._eject(self)  # type: ignore

        return cog

    @property
    def cogs(self) -> Mapping[str, Cog]:
        """Mapping[:class:`str`, :class:`Cog`]: A read-only mapping of cog name to cog."""
        return types.MappingProxyType(self.__cogs)

    # extensions

    async def _remove_module_references(self, name: str) -> None:
        # find all references to the module
        # remove the cogs registered from the module
        for cogname, cog in self.__cogs.copy().items():
            if _is_submodule(name, cog.__module__):
                await self.remove_cog(cogname)
        # remove all the listeners from the module
        for event_list in self.extra_events.copy().values():
            remove = [
                index
                for index, event in enumerate(event_list)
                if event.__module__ and _is_submodule(name, event.__module__)
            ]

            for index in reversed(remove):
                del event_list[index]

    async def _call_module_finalizers(self, lib: types.ModuleType, key: str) -> None:
        try:
            func = lib.teardown
        except AttributeError:
            pass
        else:
            try:
                await disnake.utils.maybe_coroutine(partial(func, self))
            except Exception as error:
                error.__suppress_context__ = True
                _log.error("Exception in extension finalizer %r", key, exc_info=error)
        finally:
            self.__extensions.pop(key, None)
            sys.modules.pop(key, None)
            name = lib.__name__
            for module in list(sys.modules.keys()):
                if _is_submodule(name, module):
                    del sys.modules[module]

    async def _load_from_module_spec(self, spec: importlib.machinery.ModuleSpec, key: str) -> None:
        # precondition: key not in self.__extensions
        lib = importlib.util.module_from_spec(spec)
        sys.modules[key] = lib
        try:
            spec.loader.exec_module(lib)  # type: ignore
        except Exception as e:
            del sys.modules[key]
            raise errors.ExtensionFailed(key, e) from e

        try:
            setup = lib.setup
        except AttributeError:
            del sys.modules[key]
            raise errors.NoEntryPointError(key) from None

        try:
            await disnake.utils.maybe_coroutine(partial(setup, self))
        except Exception as e:
            del sys.modules[key]
            await self._remove_module_references(lib.__name__)
            await self._call_module_finalizers(lib, key)
            raise errors.ExtensionFailed(key, e) from e
        else:
            self.__extensions[key] = lib

    def _resolve_name(self, name: str, package: Optional[str]) -> str:
        try:
            return importlib.util.resolve_name(name, package)
        except ImportError as e:
            raise errors.ExtensionNotFound(name) from e

    async def load_extension(self, name: str, *, package: Optional[str] = None) -> None:
        """Loads an extension.

        An extension is a python module that contains commands, cogs, or
        listeners.

        An extension must have a global function, ``setup`` defined as
        the entry point on what to do when the extension is loaded. This entry
        point must have a single argument, the ``bot``.

        .. versionchanged:: 3.0
            This is now a coroutine.

        Parameters
        ----------
        name: :class:`str`
            The extension name to load. It must be dot separated like
            regular Python imports if accessing a sub-module. e.g.
            ``foo.test`` if you want to import ``foo/test.py``.
        package: Optional[:class:`str`]
            The package name to resolve relative imports with.
            This is required when loading an extension using a relative path, e.g ``.foo.test``.
            Defaults to ``None``.

            .. versionadded:: 1.7

        Raises
        ------
        ExtensionNotFound
            The extension could not be imported.
            This is also raised if the name of the extension could not
            be resolved using the provided ``package`` parameter.
        ExtensionAlreadyLoaded
            The extension is already loaded.
        NoEntryPointError
            The extension does not have a setup function.
        ExtensionFailed
            The extension or its setup function had an execution error.
        """
        name = self._resolve_name(name, package)
        if name in self.__extensions:
            raise errors.ExtensionAlreadyLoaded(name)

        spec = importlib.util.find_spec(name)
        if spec is None:
            raise errors.ExtensionNotFound(name)

        await self._load_from_module_spec(spec, name)

    async def unload_extension(self, name: str, *, package: Optional[str] = None) -> None:
        """Unloads an extension.

        When the extension is unloaded, all commands, listeners, and cogs are
        removed from the bot and the module is un-imported.

        The extension can provide an optional global function, ``teardown``,
        to do miscellaneous clean-up if necessary. This function takes a single
        parameter, the ``bot``, similar to ``setup`` from
        :meth:`~.Bot.load_extension`.

        .. versionchanged:: 3.0
            This is now a coroutine.

        Parameters
        ----------
        name: :class:`str`
            The extension name to unload. It must be dot separated like
            regular Python imports if accessing a sub-module. e.g.
            ``foo.test`` if you want to import ``foo/test.py``.
        package: Optional[:class:`str`]
            The package name to resolve relative imports with.
            This is required when unloading an extension using a relative path, e.g ``.foo.test``.
            Defaults to ``None``.

            .. versionadded:: 1.7

        Raises
        ------
        ExtensionNotFound
            The name of the extension could not
            be resolved using the provided ``package`` parameter.
        ExtensionNotLoaded
            The extension was not loaded.
        """
        name = self._resolve_name(name, package)
        lib = self.__extensions.get(name)
        if lib is None:
            raise errors.ExtensionNotLoaded(name)

        await self._remove_module_references(lib.__name__)
        await self._call_module_finalizers(lib, name)

    async def reload_extension(self, name: str, *, package: Optional[str] = None) -> None:
        """Atomically reloads an extension.

        This replaces the extension with the same extension, only refreshed. This is
        equivalent to a :meth:`unload_extension` followed by a :meth:`load_extension`
        except done in an atomic way. That is, if an operation fails mid-reload then
        the bot will roll-back to the prior working state.

        .. versionchanged:: 3.0
            This is now a coroutine.

        Parameters
        ----------
        name: :class:`str`
            The extension name to reload. It must be dot separated like
            regular Python imports if accessing a sub-module. e.g.
            ``foo.test`` if you want to import ``foo/test.py``.
        package: Optional[:class:`str`]
            The package name to resolve relative imports with.
            This is required when reloading an extension using a relative path, e.g ``.foo.test``.
            Defaults to ``None``.

            .. versionadded:: 1.7

        Raises
        ------
        ExtensionNotLoaded
            The extension was not loaded.
        ExtensionNotFound
            The extension could not be imported.
            This is also raised if the name of the extension could not
            be resolved using the provided ``package`` parameter.
        NoEntryPointError
            The extension does not have a setup function.
        ExtensionFailed
            The extension setup function had an execution error.
        """
        name = self._resolve_name(name, package)
        lib = self.__extensions.get(name)
        if lib is None:
            raise errors.ExtensionNotLoaded(name)

        # get the previous module states from sys modules
        modules = {
            name: module
            for name, module in sys.modules.items()
            if _is_submodule(lib.__name__, name)
        }

        try:
            # Unload and then load the module...
            await self._remove_module_references(lib.__name__)
            await self._call_module_finalizers(lib, name)
            await self.load_extension(name)
        except Exception:
            # if the load failed, the remnants should have been
            # cleaned from the load_extension function call
            # so let's load it from our old compiled library.
            lib.setup(self)
            self.__extensions[name] = lib

            # revert sys.modules back to normal and raise back to caller
            sys.modules.update(modules)
            raise

    async def load_extensions(self, path: str) -> None:
        """Loads all extensions in a directory.

        .. versionadded:: 2.4

        .. versionchanged:: 3.0
            This is now a coroutine.

        Parameters
        ----------
        path: :class:`str`
            The path to search for extensions
        """
        for extension in disnake.utils.search_directory(path):
            await self.load_extension(extension)

    @property
    def extensions(self) -> Mapping[str, types.ModuleType]:
        """Mapping[:class:`str`, :class:`py:types.ModuleType`]: A read-only mapping of extension name to extension."""
        return types.MappingProxyType(self.__extensions)

    async def _watchdog(self) -> None:
        """|coro|

        Starts the bot watchdog which will watch currently loaded extensions
        and reload them when they're modified.
        """
        if isinstance(self, disnake.Client):
            await self.wait_until_ready()

        reload_log = logging.getLogger(__name__)

        if isinstance(self, disnake.Client):
            is_closed = self.is_closed
        else:
            is_closed = lambda: False

        reload_log.info("WATCHDOG: Watching extensions")

        last = time.time()
        while not is_closed():
            t = time.time()

            extensions = set()
            for name, module in self.extensions.items():
                file = module.__file__
                if file and os.stat(file).st_mtime > last:
                    extensions.add(name)

            if extensions:
                try:
                    self.i18n.reload()  # type: ignore
                except Exception as e:
                    reload_log.exception(e)

            for name in extensions:
                try:
                    await self.reload_extension(name)
                except errors.ExtensionError as e:
                    reload_log.exception(e)
                else:
                    reload_log.info(f"WATCHDOG: Reloaded '{name}'")

            await asyncio.sleep(1)
            last = t<|MERGE_RESOLUTION|>--- conflicted
+++ resolved
@@ -235,14 +235,12 @@
 
         If no cog is found then this method has no effect.
 
-<<<<<<< HEAD
-        .. versionchanged:: 3.0
-            This is now a coroutine.
-=======
         This automatically re-syncs application commands, provided that
         :attr:`command_sync_flags.sync_on_cog_actions <.CommandSyncFlags.sync_on_cog_actions>`
         isn't disabled.
->>>>>>> 2919c617
+
+        .. versionchanged:: 3.0
+            This is now a coroutine.
 
         Parameters
         ----------
