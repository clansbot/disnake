--- conflicted
+++ resolved
@@ -713,13 +713,7 @@
     time: Union[datetime.time, Sequence[datetime.time]] = ...,
     count: Optional[int] = None,
     reconnect: bool = True,
-<<<<<<< HEAD
-) -> Callable[[LF], Loop[LF]]:
-    ...
-=======
-    loop: asyncio.AbstractEventLoop = ...,
 ) -> Callable[[LF], Loop[LF]]: ...
->>>>>>> 2ab0c535
 
 
 @overload
