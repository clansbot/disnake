# SPDX-License-Identifier: MIT

from __future__ import annotations

import asyncio
from typing import TYPE_CHECKING, Optional, Type, Union

if TYPE_CHECKING:
    from types import TracebackType

    from typing_extensions import Self

    from .abc import Messageable
    from .channel import ThreadOnlyGuildChannel

__all__ = ("Typing",)


def _typing_done_callback(fut: asyncio.Future) -> None:
    # just retrieve any exception and call it a day
    try:
        fut.exception()
    except (asyncio.CancelledError, Exception):
        pass


class Typing:
<<<<<<< HEAD
    def __init__(self, messageable: Union[Messageable, ForumChannel]) -> None:
        self.messageable: Union[Messageable, ForumChannel] = messageable
=======
    def __init__(self, messageable: Union[Messageable, ThreadOnlyGuildChannel]) -> None:
        self.loop: asyncio.AbstractEventLoop = messageable._state.loop
        self.messageable: Union[Messageable, ThreadOnlyGuildChannel] = messageable
>>>>>>> 2919c617

    async def do_typing(self) -> None:
        try:
            channel = self._channel
        except AttributeError:
            channel = await self.messageable._get_channel()

        typing = channel._state.http.send_typing

        while True:
            await typing(channel.id)
            await asyncio.sleep(5)

    def __enter__(self) -> Self:
        self.task: asyncio.Task = asyncio.create_task(self.do_typing())
        self.task.add_done_callback(_typing_done_callback)
        return self

    def __exit__(
        self,
        exc_type: Optional[Type[BaseException]],
        exc_value: Optional[BaseException],
        traceback: Optional[TracebackType],
    ) -> None:
        self.task.cancel()

    async def __aenter__(self) -> Self:
        self._channel = channel = await self.messageable._get_channel()
        await channel._state.http.send_typing(channel.id)
        return self.__enter__()

    async def __aexit__(
        self,
        exc_type: Optional[Type[BaseException]],
        exc_value: Optional[BaseException],
        traceback: Optional[TracebackType],
    ) -> None:
        self.task.cancel()<|MERGE_RESOLUTION|>--- conflicted
+++ resolved
@@ -25,14 +25,8 @@
 
 
 class Typing:
-<<<<<<< HEAD
-    def __init__(self, messageable: Union[Messageable, ForumChannel]) -> None:
-        self.messageable: Union[Messageable, ForumChannel] = messageable
-=======
     def __init__(self, messageable: Union[Messageable, ThreadOnlyGuildChannel]) -> None:
-        self.loop: asyncio.AbstractEventLoop = messageable._state.loop
         self.messageable: Union[Messageable, ThreadOnlyGuildChannel] = messageable
->>>>>>> 2919c617
 
     async def do_typing(self) -> None:
         try:
